--- conflicted
+++ resolved
@@ -29,11 +29,7 @@
     return (now.year, current_season)
 
 
-<<<<<<< HEAD
-def split_list(pred, lst):
-=======
 def split_list(iterable, pred):
->>>>>>> bf7a396c
     true_lst, false_lst = [], []
     for x in iterable:
         if pred(x):
