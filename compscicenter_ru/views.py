--- conflicted
+++ resolved
@@ -524,13 +524,8 @@
         branches = Branch.objects.for_site(site_id=self.request.site.pk)
         courses = (Course.objects
                    .filter(meta_course=self.object)
-<<<<<<< HEAD
-                   .available_in(*branches)
-                   .select_related("meta_course", "semester", "branch")
-=======
                    .in_branches(branches)
                    .select_related("meta_course", "semester", "main_branch")
->>>>>>> 00408b74
                    .prefetch_related(CourseTeacher.lecturers_prefetch())
                    .order_by('-semester__index'))
         # Don't divide center and club courses from the same city
@@ -569,11 +564,7 @@
         branches = Branch.objects.for_site(site_id=self.request.site.pk)
         min_established = min(b.established for b in branches)
         courses = (Course.objects
-<<<<<<< HEAD
-                   .available_in(*branches)
-=======
                    .in_branches(branches)
->>>>>>> 00408b74
                    .filter(semester__year__gte=min_established,
                            teachers=self.object.pk)
                    .select_related('semester', 'meta_course', 'main_branch')
